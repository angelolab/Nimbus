import os
import pytest
import tempfile
import numpy as np
import pandas as pd
import json
from tifffile import imwrite, imread
from segmentation_data_prep import SegmentationTFRecords, feature_description, parse_dict
import copy
import tensorflow as tf


def prep_object(
    data_dir="path", cell_table_path="path", conversion_matrix_path="path",
    normalization_dict_path="path", tf_record_path="path", tile_size=[256, 256], stride=[256, 256],
    normalization_quantile=0.999, selected_markers=None, segmentation_naming_convention=None,
    imaging_platform="imaging_platform", dataset="dataset"
):
    data_prep = SegmentationTFRecords(
        data_dir=data_dir, cell_table_path=cell_table_path,
<<<<<<< HEAD
        conversion_matrix_path=conversion_matrix_path, imaging_platform=imaging_platform,
        dataset=dataset, tile_size=tile_size, stride=stride, tf_record_path=tf_record_path,
        normalization_dict_path=normalization_dict_path, selected_markers=selected_markers,
        normalization_quantile=normalization_quantile,
=======
        conversion_matrix_path=conversion_matrix_path, imaging_platform="imaging_platform",
        dataset="dataset", tissue_type="tissue_type", tile_size=tile_size, stride=stride,
        tf_record_path=tf_record_path, normalization_dict_path=normalization_dict_path,
        selected_markers=selected_markers, normalization_quantile=normalization_quantile,
>>>>>>> 84e1340b
        segmentation_naming_convention=segmentation_naming_convention
    )
    return data_prep


def prep_object_and_inputs(
    temp_dir, imaging_platform="imaging_platform", dataset="dataset", selected_markers=["CD4"],
    num_folders=5, scale=[0.5, 1.0, 1.5, 2.0, 5.0],
    ):
    # create temporary folders with data for the tests
    conversion_matrix = prepare_conversion_matrix()
    conversion_matrix_path = os.path.join(temp_dir, "conversion_matrix.csv")
    conversion_matrix.to_csv(conversion_matrix_path, index=True)
    norm_dict = {"CD11c": 1.0, "CD4": 1.0, "CD56": 1.0, "CD57": 1.0}
    with open(os.path.join(temp_dir, "norm_dict.json"), "w") as f:
        json.dump(norm_dict, f)
    data_folders = prepare_test_data_folders(
        num_folders, temp_dir, list(norm_dict.keys()) + ["XYZ"], random=True,
        scale=scale
    )
    cell_table_path = os.path.join(temp_dir, "cell_type_table.csv")
    cell_table = prepare_cell_type_table()
    cell_table.to_csv(cell_table_path, index=False)
    data_prep = prep_object(
        data_dir=temp_dir,
        conversion_matrix_path=conversion_matrix_path,
        tf_record_path=temp_dir,
        cell_table_path=cell_table_path,
        normalization_dict_path=None,
        selected_markers=selected_markers,
        imaging_platform=imaging_platform,
        dataset=dataset
    )
    data_prep.load_and_check_input()
    return data_prep, data_folders, conversion_matrix, cell_table


def prepare_conversion_matrix():
    conversion_matrix = pd.DataFrame(
        np.random.randint(0, 3, size=(6, 4)).clip(0, 1),
        # np.ones([6,4]),
        columns=["CD11c", "CD4", "CD56", "CD57"],
        index=["stromal", "FAP", "NK", "CD4", "CD14", "CD163"],
    )
    return conversion_matrix


def test_get_image():
    data_prep = prep_object()
    with tempfile.TemporaryDirectory() as temp_dir:
        test_img_1 = np.random.rand(256, 256)
        test_img_2 = np.random.rand(256, 256, 1)
        imwrite(os.path.join(temp_dir, "CD8.tiff"), test_img_1)
        imwrite(os.path.join(temp_dir, "CD4.tiff"), test_img_2)
        CD8_img = data_prep.get_image(data_folder=temp_dir, marker="CD8")
        CD4_img = data_prep.get_image(data_folder=temp_dir, marker="CD4")

        # test if the images are the same and a single channel image is always returned
        assert np.array_equal(test_img_1, np.squeeze(CD8_img))
        assert np.array_equal(test_img_2, CD4_img)
        assert not np.array_equal(CD8_img, CD4_img)


def prepare_test_data_folders(num_folders, temp_dir, selected_markers, random=False, scale=[1.0]):
    data_folders = []
    np.random.seed(42)
    if len(scale) != num_folders:
        scale = [1.0] * num_folders
    for i in range(num_folders):
        folder = os.path.join(temp_dir, "fov_" + str(i))
        os.makedirs(folder, exist_ok=True)
        data_folders.append(folder)
        for marker, std in zip(selected_markers, scale):
            if random:
                img = np.random.rand(256, 256) * std
            else:
                img = np.ones([256, 256])
            imwrite(
                os.path.join(folder, marker + ".tiff"),
                img,
            )
        imwrite(
            os.path.join(
                folder, "cell_segmentation.tiff"), np.array(
                    [[0, 1, 2, 3], [4, 5, 6, 7], [8, 9, 10, 11], [12, 13, 14, 15]]
                ).repeat(64, axis=1).repeat(64, axis=0)
        )
    return data_folders


def prepare_cell_type_table():

    # prepare cell_table
    cell_type_table = pd.DataFrame(
        {
            "SampleID": ["fov_0"] * 15 + ["fov_1"] * 15 + ["fov_2"] * 15 + ["fov_3"] * 15 +
            ["fov_4"] * 15 + ["fov_5"] * 15,
            "labels": [1, 2, 3, 4, 5, 6, 7, 8, 9, 10, 11, 12, 13, 14, 15] * 6,
            "cluster_labels": ["stromal", "FAP", "NK", "NK", "NK"] * 3 * 3 +
            ["CD4", "CD14", "CD163", "CD163", "CD163"] * 3 * 3,
        }
    )
    return cell_type_table


def test_calculate_normalization_matrix():

    # instantiate data_prep, conversion_matrix and markers
    data_prep = prep_object()
    selected_markers = ["CD11c", "CD14", "CD56", "CD57"]
    scale = [1.0, 2.0, 8.512, 0.25]

    # create temporary folders with data and do tests
    with tempfile.TemporaryDirectory() as temp_dir:

        # check normalization_dict for different stochastic images
        data_folders = prepare_test_data_folders(
            4, temp_dir, selected_markers, random=True, scale=scale
        )
        data_prep = prep_object(
            normalization_dict_path=os.path.join(temp_dir, "norm_dict_test.json")
        )
        norm_dict = data_prep.calculate_normalization_matrix(
            data_folders=data_folders, selected_markers=selected_markers
        )

        # check if the normalization_dict has the correct values for stochastic images
        for marker, std in zip(selected_markers, scale):
            assert np.isclose(norm_dict[marker], std * 0.999, rtol=1e-3)

        # check if the normalization_dict is correctly written to the json file
        norm_dict_loaded = json.load(open(os.path.join(temp_dir, "norm_dict_test.json")))
        assert norm_dict_loaded == norm_dict

        # check if the normalization_dict has the correct keys
        assert set(selected_markers) == set(norm_dict.keys())


def test_load_and_check_input():

    with tempfile.TemporaryDirectory() as temp_dir:

        # create temporary folders with data for the tests
        conversion_matrix = prepare_conversion_matrix()
        conversion_matrix_path = os.path.join(temp_dir, "conversion_matrix.csv")
        conversion_matrix.to_csv(conversion_matrix_path, index=True)
        norm_dict = {"CD11c": 1.0, "CD4": 1.0, "CD56": 1.0, "CD57": 1.0}
        with open(os.path.join(temp_dir, "norm_dict.json"), "w") as f:
            json.dump(norm_dict, f)
        data_folders = prepare_test_data_folders(5, temp_dir, list(norm_dict.keys()) + ["XYZ"])
        cell_table_path = os.path.join(temp_dir, "cell_type_table.csv")
        cell_table = prepare_cell_type_table()
        cell_table.to_csv(cell_table_path, index=False)

        # CONVERSION MATRIX
        # check if conversion_matrix is loaded correctly in check_input
        data_prep = prep_object(
            data_dir=temp_dir,
            conversion_matrix_path=conversion_matrix_path,
            tf_record_path=temp_dir,
            cell_table_path=cell_table_path,
            normalization_dict_path=os.path.join(temp_dir, "norm_dict.json"),
            selected_markers="CD4",
        )
        data_prep.load_and_check_input()
        assert np.array_equal(data_prep.conversion_matrix, conversion_matrix)
        data_prep_working = copy.deepcopy(data_prep)

        # check if ValueError is raised when selected_markers not in conversion_matrix
        data_prep.selected_markers = ["XYZ"]
        with pytest.raises(ValueError, match="selected markers were found in list conversion"):
            data_prep.load_and_check_input()

        # NORMALIZATION DICT
        # check if the normalization_dict is loaded correctly in check_input
        # when normalization_dict_path is given to init
        data_prep = prep_object(
            data_dir=temp_dir,
            conversion_matrix_path=conversion_matrix_path,
            tf_record_path=temp_dir,
            normalization_dict_path=os.path.join(temp_dir, "norm_dict.json"),
            cell_table_path=cell_table_path,
        )
        data_prep.load_and_check_input()
        assert norm_dict == data_prep.normalization_dict

        # check if the normalization_dict is calculated in check_input when
        # data_dir but no normalization_dict_path is given to init
        # data_prep.data_dir = temp_dir
        data_prep.normalization_dict_path = None
        data_prep.load_and_check_input()
        assert norm_dict == data_prep.normalization_dict

        # check if ValueError is raised if selected_markers in conversion_matrix
        # but not in loaded normalization_dict
        conversion_matrix = pd.DataFrame(
            np.random.randint(0, 2, size=(6, 5)),
            columns=["CD11c", "CD14", "CD56", "CD57", "XYZ"],
            index=["stromal", "FAP", "NK", "CD4", "CD14", "CD163"],
        )
        conversion_matrix_path = os.path.join(temp_dir, "conversion_matrix.csv")
        conversion_matrix.to_csv(conversion_matrix_path, index=True)
        data_prep = copy.deepcopy(data_prep_working)
        data_prep.conversion_matrix_path = conversion_matrix_path
        data_prep.normalization_dict_path = os.path.join(temp_dir, "norm_dict.json")
        data_prep.selected_markers = ["XYZ"]
        with pytest.raises(ValueError, match="selected markers were found in list normalization"):
            data_prep.load_and_check_input()

        # check if FileNotFoundError is raised if data_folders and conversion_matrix_path are given
        # together with selected_markers were images are missing for in data_folders
        conversion_matrix = pd.DataFrame(
            np.random.randint(0, 2, size=(6, 6)),
            columns=["CD11c", "CD4", "CD56", "CD57", "XYZ", "ZYX"],
            index=["stromal", "FAP", "NK", "CD4", "CD14", "CD163"],
        )
        conversion_matrix_path = os.path.join(temp_dir, "conversion_matrix.csv")
        conversion_matrix.to_csv(conversion_matrix_path, index=True)
        data_prep = copy.deepcopy(data_prep_working)
        data_prep.selected_markers = ["ZYX"]
        data_prep.conversion_matrix_path = conversion_matrix_path
        data_prep.normalization_dict_path = None
        data_prep.data_folders = data_folders
        with pytest.raises(FileNotFoundError, match="Marker ZYX not found in data folders"):
            data_prep.load_and_check_input()

        # check if ValueError is raised when normalization quantile is not in [0,1]
        data_prep = copy.deepcopy(data_prep_working)
        data_prep.normalization_quantile = 1.1
        with pytest.raises(ValueError, match="normalization_quantile is not in"):
            data_prep.load_and_check_input()

        # CELL TYPE TABLE
        # check if cell_type_table is loaded correctly in check_input
        # when cell_type_table_path is given to init
        conversion_matrix.to_csv(conversion_matrix_path, index=True)
        data_prep = copy.deepcopy(data_prep_working)
        data_prep.cell_type_table_path = cell_table_path
        data_prep.load_and_check_input()
        assert np.array_equal(cell_table, data_prep.cell_type_table)

        # check if ValueError is raised when cell_type_key not in cell_type_table
        data_prep.cell_type_key = "wrong_key"
        with pytest.raises(ValueError, match="The cell_type_key is not in the cell_type_table"):
            data_prep.load_and_check_input()

        # check if ValueError is raised when segment_label_key not in cell_type_table
        data_prep = copy.deepcopy(data_prep_working)
        data_prep.segment_label_key = "wrong_key"
        with pytest.raises(
            ValueError, match="The segment_label_key is not in the cell_type_table"
        ):
            data_prep.load_and_check_input()

        # check if ValueError is raised when sample_key not in cell_type_table
        data_prep = copy.deepcopy(data_prep_working)
        data_prep.sample_key = "wrong_key"
        with pytest.raises(ValueError, match="The sample_key is not in the cell_type_table"):
            data_prep.load_and_check_input()

        # check if ValueError is raised when sample_names in cell_type_table do not match
        # sample_names in data_folders
        data_prep = copy.deepcopy(data_prep_working)
        cell_table.SampleID[0] = "wrong_sample"
        cell_table_path_tmp = os.path.join(temp_dir, "cell_type_table_wrong_sample.csv")
        cell_table.to_csv(cell_table_path_tmp, index=False)
        data_prep.cell_table_path = cell_table_path_tmp
        with pytest.warns(UserWarning):
            data_prep.load_and_check_input()


def test_get_inst_binary_masks():

    instance_mask = np.zeros([256, 256], dtype=np.uint16)
    instance_mask[0:32, 0:32] = 1
    instance_mask[0:32, 32:64] = 2
    instance_mask[0:32, 64:96] = 3
    instance_mask[32:64, 0:32] = 4
    instance_mask[64:96, 64:96] = 5

    instance_mask_eroded = np.zeros([256, 256], dtype=np.uint8)
    instance_mask_eroded[0:31, 0:31] = 1
    instance_mask_eroded[0:31, 33:63] = 1
    instance_mask_eroded[0:31, 65:95] = 1
    instance_mask_eroded[33:63, 0:31] = 1
    instance_mask_eroded[65:95, 65:95] = 1
    with tempfile.TemporaryDirectory() as temp_dir:

        # check if the instance_mask is correctly loaded
        imwrite(os.path.join(temp_dir, "cell_segmentation.tiff"), instance_mask)
        data_prep = prep_object()
        loaded_binary_img, loaded_img = data_prep.get_inst_binary_masks(data_folder=temp_dir)
        assert np.array_equal(np.squeeze(loaded_img), instance_mask)

        # check if binary mask is binarized correctly
        assert np.array_equal(np.unique(loaded_binary_img), np.array([0, 1]))

        # check if binary mask is eroded correctly
        assert np.array_equal(np.squeeze(loaded_binary_img), instance_mask_eroded)

    # check if it works with naming convention function
    with tempfile.TemporaryDirectory() as temp_dir:
        segmentation_path = os.path.join(temp_dir, "segmentations")
        samples_path = os.path.join(temp_dir, "samples", "sample_1")
        os.mkdir(segmentation_path)
        imwrite(os.path.join(segmentation_path, "sample_1.tiff"), instance_mask)

        def naming_convention(sample_name):
            return os.path.join(segmentation_path, sample_name + ".tiff")

        data_prep = prep_object(segmentation_naming_convention=naming_convention)
        loaded_binary_img, loaded_img = data_prep.get_inst_binary_masks(data_folder=samples_path)

        # check if the instance_mask is correctly loaded
        assert np.array_equal(np.squeeze(loaded_img), instance_mask)


def test_get_composite_image():
    with tempfile.TemporaryDirectory() as temp_dir:
        data_prep, data_folders, _, _ = prep_object_and_inputs(temp_dir)

        # add channels to data_prep to ensure that the normalization_dict is constructed for them
        data_prep.nuclei_channels = ["CD56", "CD57"]
        data_prep.membrane_channels = ["CD11c", "CD4"]
        data_prep.normalization_dict_path = None
        data_prep.load_and_check_input()
        nuclei_img = data_prep.get_composite_image(
            data_folders[0], channels=data_prep.nuclei_channels
        )
        membrane_img = data_prep.get_composite_image(
            data_folders[0], channels=data_prep.membrane_channels
        )

        # load the images and check against the composite image
        nuclei_img_loaded = []
        for chan in data_prep.nuclei_channels:
            img = imread(os.path.join(data_folders[0], chan + ".tiff"))
            img /= data_prep.normalization_dict[chan]
            img = img.clip(0, 1)
            nuclei_img_loaded.append(img)
        nuclei_img_loaded = np.mean(np.stack(nuclei_img_loaded, axis=-1), axis=-1)[..., np.newaxis]
        assert np.array_equal(nuclei_img, nuclei_img_loaded)

        membrane_img_loaded = []
        for chan in data_prep.membrane_channels:
            img = imread(os.path.join(data_folders[0], chan + ".tiff"))
            img /= data_prep.normalization_dict[chan]
            img = img.clip(0, 1)
            membrane_img_loaded.append(img)
        membrane_img_loaded = np.mean(
            np.stack(membrane_img_loaded, axis=-1), axis=-1
        )[..., np.newaxis]
        assert np.array_equal(membrane_img, membrane_img_loaded)

        # test if the function works for a single channel
        single_channel_img = data_prep.get_composite_image(data_folders[0], channels=["CD4"])
        single_channel_img_loaded = imread(os.path.join(data_folders[0], "CD4.tiff"))
        single_channel_img_loaded /= data_prep.normalization_dict["CD4"]
        single_channel_img_loaded = single_channel_img_loaded.clip(0, 1)[..., np.newaxis]
        assert np.array_equal(single_channel_img, single_channel_img_loaded)


def test_get_marker_activity():

    data_prep = prep_object()
    cell_table = prepare_cell_type_table()
    conversion_matrix = prepare_conversion_matrix()
    data_prep.cell_type_table = cell_table
    marker = "CD4"
    sample_name = "fov_1"
    fov_1_subset = cell_table[cell_table.SampleID == sample_name]
    data_prep.sample_subset = fov_1_subset
    conversion_matrix.index = conversion_matrix.index.str.lower()
    data_prep.conversion_matrix = conversion_matrix
    fov_1_subset["cluster_labels"] = fov_1_subset["cluster_labels"].str.lower()
    marker_activity, _ = data_prep.get_marker_activity(sample_name, marker)
    # check if the we get marker_acitivity for all labels in the fov_1 subset
    assert np.array_equal(marker_activity.labels, fov_1_subset.labels)

    # check if the df has the right marker activity values for a given cell
    for i in range(len(fov_1_subset.labels)):
        assert (
            marker_activity.activity.values[i]
            == conversion_matrix.loc[fov_1_subset.cluster_labels.values[i], "CD4"]
        )


def test_get_marker_activity_mask():

    data_prep = prep_object()
    marker_activity = pd.DataFrame(
        {
            "labels": [1, 2, 5, 7, 9, 11],
            "activity": [1, 0, 0, 0, 0, 1],
        }
    )
    instance_mask = np.zeros([256, 256], dtype=np.uint16)
    instance_mask[0:32, 0:32] = 1
    instance_mask[0:32, 32:64] = 2
    instance_mask[0:32, 64:96] = 5
    instance_mask[32:64, 0:32] = 7
    instance_mask[64:96, 64:96] = 9
    instance_mask[128:160, 128:160] = 11
    binary_mask = (instance_mask > 0).astype(np.uint8)
    marker_activity_mask = data_prep.get_marker_activity_mask(
        instance_mask, binary_mask, marker_activity
    )

    # check if returned spatial dimensions are correct
    assert marker_activity_mask.shape == instance_mask.shape

    # check if returned marker activity values are correct
    for i in np.unique(instance_mask):
        if i == 0:
            continue
        assert (
            marker_activity_mask[instance_mask == i]
            == int(marker_activity.activity[marker_activity.labels == i])
        ).all()


@pytest.mark.parametrize("tile_size", [[256, 256], [128, 256], [256, 128], [128, 128]])
def test_tile_example(tile_size):
    marker_activity = pd.DataFrame(
        {
            "labels": np.array([1, 2, 5, 7, 9, 11], dtype=np.uint16),
            "activity": [1, 0, 0, 0, 0, 1],
            "cell_type": ["T cell", "B cell", "T cell", "B cell", "T cell", "B cell"],
        }
    )
    instance_mask = np.zeros([512, 512, 1], dtype=np.uint16)
    instance_mask[0:32, 0:32] = 1
    instance_mask[0:32, 32:64] = 2
    instance_mask[0:32, 64:96] = 5
    instance_mask[476:, 476:] = 7
    instance_mask[444:476, 476:] = 9
    instance_mask[476:, 444:476] = 11

    example = {
        "mplex_img": np.random.rand(512, 512, 3).astype(np.float32),
        "binary_mask": np.random.randint(0, 2, [512, 512, 1]).astype(np.uint8),
        "nuclei_img": np.random.rand(512, 512, 1).astype(np.float32),
        "membrane_img": np.random.rand(512, 512, 1).astype(np.float32),
        "instance_mask": instance_mask,
        "marker_activity_mask": np.random.randint(0, 2, [512, 512, 21]).astype(np.uint8),
        "dataset": "test_dataset",
        "platform": "mibi",
        "activity_df": marker_activity,
        "marker": "CD11c",
    }
    data_prep = prep_object(tile_size=tile_size, stride=tile_size)
    tiled_examples = data_prep.tile_example(example)

    # check if the correct number of tiles got returned
    assert len(tiled_examples) == int(np.floor(512 / tile_size[0]) * np.floor(512 / tile_size[1]))

    # check if the correct spatial dimensions got returned and dtype is correct
    for key in ["mplex_img", "binary_mask", "instance_mask", "marker_activity_mask"]:
        assert tiled_examples[0][key].dtype == example[key].dtype
        assert list(tiled_examples[0][key].shape[:2]) == tile_size
        assert list(tiled_examples[-1][key].shape[:2]) == tile_size

    # check if the correct values for non spatial keys got returned
    for key in ["dataset", "platform", "marker"]:
        assert tiled_examples[0][key] == example[key]
        assert tiled_examples[-1][key] == example[key]

    # check if the correct tiles are returned
    for key in ["mplex_img", "binary_mask", "instance_mask", "marker_activity_mask"]:
        assert np.array_equal(
            tiled_examples[0][key], example[key][:tile_size[0], :tile_size[1], ...]
        )
        max_h = example[key].shape[0] % tile_size[0] or tile_size[0]
        max_w = example[key].shape[1] % tile_size[1] or tile_size[1]
        assert np.array_equal(
            tiled_examples[-1][key][:max_h, :max_w, ...], example[key][-max_h:, -max_w:, ...]
        )

    # check if marker_activity contains the correct subset of labels
    assert np.array_equal(
        np.unique(tiled_examples[0]["activity_df"].labels),
        np.array([1, 2, 5], dtype=np.uint16)
    )

    # check if channel gets added to images without channels
    example["instance_mask"] = np.squeeze(example["instance_mask"], axis=-1)
    tiled_examples = data_prep.tile_example(example)
    assert tiled_examples[0]["instance_mask"].ndim == 3
    assert tiled_examples[1]["instance_mask"].ndim == 3

    # check if tiles are excluded if they don't contain any cells when setting
    # exclude_background_tiles=True
    data_prep.exclude_background_tiles = True
    tiled_examples = data_prep.tile_example(example)
    assert len(tiled_examples) < int(np.ceil(512 / tile_size[0]) * np.ceil(512 / tile_size[1]))
    for example in tiled_examples:
        assert example["activity_df"].activity.sum() > 0


def test_prepare_example():
    data_prep = prep_object()
    with tempfile.TemporaryDirectory() as temp_dir:
        data_prep, data_folders, _, _ = prep_object_and_inputs(temp_dir)
        data_prep.sample_subset = data_prep.cell_type_table[
            data_prep.cell_type_table.SampleID == os.path.basename(data_folders[0])
        ]
        data_prep.binary_mask = np.random.randint(0, 2, [256, 256, 1]).astype(np.uint8)
        data_prep.instance_mask = np.zeros([256, 256, 1], dtype=np.uint16)
        data_prep.nuclei_img = np.zeros([256, 256, 1], dtype=np.uint16)
        data_prep.membrane_img = np.zeros([256, 256, 1], dtype=np.uint16)
        example = data_prep.prepare_example(data_folders[0], marker="CD4")
        # check keys in example
        assert set(example.keys()) == set(
            [
                "mplex_img", "binary_mask", "instance_mask", "imaging_platform", "nuclei_img",
                "membrane_img", "marker_activity_mask", "dataset", "marker", "folder_name",
                "activity_df", "tissue_type"
            ]
        )

        # check correct normalization of mplex_img
        assert np.isclose(np.quantile(example["mplex_img"], 0.999), 1.0, rtol=1e-2)
        assert example["mplex_img"].min() >= 0.0

        # check if all images are 3 dimensional
        for key in ["mplex_img", "binary_mask", "instance_mask", "marker_activity_mask"]:
            assert example[key].ndim == 3


def test_serialize_example():
    with tempfile.TemporaryDirectory() as temp_dir:
        data_prep, _, _, _ = prep_object_and_inputs(temp_dir)
        data_prep.sample_subset = data_prep.cell_type_table[
            data_prep.cell_type_table.SampleID == os.path.basename("fov_1")
        ]
        data_prep.binary_mask = np.random.randint(0, 2, [256, 256, 1]).astype(np.uint8)
        data_prep.instance_mask = np.zeros([256, 256, 1], dtype=np.uint16)
        data_prep.nuclei_img = np.zeros([256, 256, 1], dtype=np.uint16)
        data_prep.membrane_img = np.zeros([256, 256, 1], dtype=np.uint16)
        example = data_prep.prepare_example(os.path.join(temp_dir, "fov_1"), marker="CD4")
        serialized_example = data_prep.serialize_example(copy.deepcopy(example))
        deserialized_dict = tf.io.parse_single_example(serialized_example, feature_description)
        parsed_example = parse_dict(deserialized_dict)

        # compare parsed example to original example
        # check if parsed example has the correct keys
        assert set(parsed_example.keys()) == set(example.keys())

        # check string features
        for key in ["dataset", "marker", "imaging_platform", "folder_name", 'tissue_type']:
            assert example[key] == parsed_example[key]
        # check df features
        for key in ["activity_df"]:
            assert example[key].equals(parsed_example[key])
        # check image features
        for key in ["binary_mask", "marker_activity_mask", "instance_mask"]:
            assert np.array_equal(example[key], parsed_example[key].numpy())
        # check if mplex_img (float32) is correctly reconstructed from uint16 png
        assert np.allclose(example["mplex_img"], parsed_example["mplex_img"].numpy(), atol=1e-3)


def test_make_tf_record():
    with tempfile.TemporaryDirectory() as temp_dir:
        data_prep, _, _, _ = prep_object_and_inputs(temp_dir)
        data_prep.tf_record_path = temp_dir
        data_prep.make_tf_record()
        tf_record_path = os.path.join(temp_dir, data_prep.dataset + ".tfrecord")
        # check if tf record was created
        assert os.path.exists(tf_record_path)

        # check if tf record has the right number of examples
        dataset = tf.data.TFRecordDataset(tf_record_path)
        num_examples = 0
        for string_record in dataset:
            num_examples += 1
        assert num_examples == 5

        # parse samples and compare to original example
        deserialized_dict = tf.io.parse_single_example(string_record, feature_description)
        parsed_dict = parse_dict(deserialized_dict)
        example = data_prep.prepare_example(
            os.path.join(temp_dir, parsed_dict["folder_name"]), marker="CD4"
        )

        # check if serialized example has the right keys
        assert set(parsed_dict.keys()) == set(example.keys())
        # check string features
        for key in ["dataset", "marker", "imaging_platform", "folder_name", "tissue_type"]:
            assert example[key] == parsed_dict[key]
        # check df features, empty df is also okay
        for key in ["activity_df"]:
            assert example[key].equals(parsed_dict[key]) or example[key].empty
        # check image features
        for key in ["binary_mask", "marker_activity_mask", "instance_mask"]:
            assert np.array_equal(example[key], parsed_dict[key].numpy())
        # check if mplex_img (float32) is correctly reconstructed from uint16 png
        assert np.allclose(example["mplex_img"], parsed_dict["mplex_img"].numpy(), atol=1e-3)

        # remove tiled-tfrecord and check if everything works with tile_size = None
        os.remove(tf_record_path)
        data_prep.tile_size = None
        data_prep.make_tf_record()
        # check if tf record was created
        assert os.path.exists(tf_record_path)

        # check if tf record has the right number of examples
        dataset = tf.data.TFRecordDataset(tf_record_path)
        num_examples = 0
        for string_record in dataset:
            num_examples += 1
        assert num_examples == 5<|MERGE_RESOLUTION|>--- conflicted
+++ resolved
@@ -14,21 +14,14 @@
     data_dir="path", cell_table_path="path", conversion_matrix_path="path",
     normalization_dict_path="path", tf_record_path="path", tile_size=[256, 256], stride=[256, 256],
     normalization_quantile=0.999, selected_markers=None, segmentation_naming_convention=None,
-    imaging_platform="imaging_platform", dataset="dataset"
+    imaging_platform="imaging_platform", dataset="dataset", tissue_type="tissue_type",
 ):
     data_prep = SegmentationTFRecords(
         data_dir=data_dir, cell_table_path=cell_table_path,
-<<<<<<< HEAD
         conversion_matrix_path=conversion_matrix_path, imaging_platform=imaging_platform,
         dataset=dataset, tile_size=tile_size, stride=stride, tf_record_path=tf_record_path,
         normalization_dict_path=normalization_dict_path, selected_markers=selected_markers,
         normalization_quantile=normalization_quantile,
-=======
-        conversion_matrix_path=conversion_matrix_path, imaging_platform="imaging_platform",
-        dataset="dataset", tissue_type="tissue_type", tile_size=tile_size, stride=stride,
-        tf_record_path=tf_record_path, normalization_dict_path=normalization_dict_path,
-        selected_markers=selected_markers, normalization_quantile=normalization_quantile,
->>>>>>> 84e1340b
         segmentation_naming_convention=segmentation_naming_convention
     )
     return data_prep
