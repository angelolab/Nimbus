import argparse
import os

import numpy as np
import pandas as pd
import tensorflow as tf
import toml
from deepcell.utils.train_utils import count_gpus
from tqdm import tqdm

from cell_classification.augmentation_pipeline import MixUp, prepare_keras_aug
from cell_classification.model_builder import ModelBuilder


class PromixNaive(ModelBuilder):
    def __init__(self, params):
        super().__init__(params)
        self.params = params
        self.params["model"] = "PromixNaive"
        self.num_gpus = count_gpus()
        self.loss_fn = self.prep_loss()
        self.quantile = self.params["quantile"]
        self.quantile_start = self.params["quantile"]
        self.quantile_end = self.params["quantile_end"]
        self.quantile_warmup_steps = self.params["quantile_warmup_steps"]
        self.class_wise_loss_quantiles = {}
        self.aug_fn = prepare_keras_aug(params, dtype=(tf.float32, tf.uint8))
        self.mixup_fn = MixUp(prob=params["mixup_prob"], alpha=params["mixup_alpha"])
        if "batch_constituents" in list(self.params.keys()):
            self.prep_batches_promix = self.gen_prep_batches_promix_fn(
                self.params["batch_constituents"]
            )
        else:
            self.prep_batches_promix = self.gen_prep_batches_promix_fn()
        # make prep_batches_promix a callable static method
        self.prep_batches_promix = staticmethod(self.prep_batches_promix).__func__

    def quantile_scheduler(self, step):
        """Linear scheduler for quantile
        Args:
            step (int): current step
        """
        return np.min([(
                    self.quantile_start
                    + ((self.quantile_end - self.quantile_start) * step)
                    / self.quantile_warmup_steps
                ), self.quantile_end])

    def gen_prep_batches_promix_fn(self, keys=["mplex_img", "binary_mask"]):
        """Generates a function that preprocesses batches for training. This function needs to
        coexist with ModelBuilder.gen_prep_batches_fn and does not replace it.
        Args:
            keys (list): List of keys to concatenate into a single batch
        Returns:
            prep_batches (function): Function that preprocesses batches for training
        """
        # remove binary_mask from keys, because it'll be loaded anyways
        keys = [key for key in keys if key != "binary_mask"]

        def prep_batches_promix(batch):
            """Preprocess batches for training
            Args:
                batch (dict):
                    Dictionary of tensors and strings containing data from a single batch
            Returns:
                mplex_img (tf.Tensor):
                    Batch of mplex images
                binary_mask (tf.Tensor)
                    Batch of binary mask images
                targets (tf.Tensor):
                    Batch of labels
            """
            targets = batch["marker_activity_mask"]
            mplex_img = tf.concat([batch[key] for key in keys], axis=-1)
            binary_mask = tf.cast(batch["binary_mask"], tf.float32)
            return mplex_img, binary_mask, targets

        return prep_batches_promix

    def matched_high_confidence_selection_thresholds(self):
        """Returns a dictionary with the thresholds for the high confidence selection"""
        neg_thresh, pos_thresh = self.params["confidence_thresholds"]
        targets = tf.constant(np.array([[0, 1]]).transpose())
        y_pred = tf.constant(np.array([[neg_thresh, pos_thresh]]).transpose())
        loss = self.loss_fn(targets, y_pred)
        self.confidence_loss_thresholds = {"positive": loss[0].numpy(), "negative": loss[1].numpy()}

    @staticmethod  # with @tf.function 0.4 s/batch, without 0.15 s/batch on notebook
    def train_step(model, optimizer, loss_fn, aug_fn, mixup_fn, loss_mask, x_mplex, x_binary, y):
        """Performs a training step
        Args:
            model (tf.keras.Model): model to train
            optimizer (tf.keras.optimizers.Optimizer): optimizer to use
            loss_fn (tf.keras.losses.Loss): loss function to use
            loss_mask (tf.Tensor): mask to apply to loss
            x_mplex (tf.Tensor): input mplex image
            x_binary (tf.Tensor): input binary cell mask
            y (tf.Tensor): ground truth labels
        Returns:
            tf.Tensor: loss value
        """
        # run data through augmentation, floats [x_mplex] and ints [loss_mask, y, x_binary]
        # separately to use correct interpolation [bilinear, nearest]
        loss_mask = tf.expand_dims(tf.cast(loss_mask, tf.uint8), -1)
        x_binary = tf.cast(x_binary, tf.uint8)
        x_mplex_aug, cat = aug_fn(x_mplex, tf.concat([loss_mask, y, x_binary], axis=-1))
        loss_mask_aug, y_aug, x_binary_aug = tf.split(
            cat, [loss_mask.shape[-1], y.shape[-1], x_binary.shape[-1]], axis=-1
        )
        # add unspecific mask from y_aug and background from x_binary_aug to loss_mask and set
        # y_aug to be in range [0,1] before mixup
        loss_mask_aug = tf.where(y_aug == 2, 0, loss_mask_aug)
        y_aug = tf.clip_by_value(y_aug, 0, 1)
        # run mixup
        if mixup_fn.prob > 0.0:
            x_mplex_aug_mix, x_binary_aug_mix, y_aug_mix, loss_mask_aug_mix = mixup_fn(
                x_mplex_aug, x_binary_aug, y_aug, loss_mask_aug
            )
        else:
            x_mplex_aug_mix, x_binary_aug_mix, y_aug_mix, loss_mask_aug_mix = (
                x_mplex_aug, x_binary_aug, y_aug, loss_mask_aug,
            )
            loss_mask_aug_mix = tf.cast(loss_mask_aug_mix, tf.float32)
            x_binary_aug_mix = tf.cast(x_binary_aug_mix, tf.float32)
        background = tf.cast(tf.where(x_binary_aug_mix == 0, 1, 0), tf.float32)
        # add background pixels to loss mask and prepare model input x_aug_mix
        loss_mask_aug_mix += background
        x_aug_mix = tf.concat([x_mplex_aug_mix, x_binary_aug_mix], axis=-1)
        with tf.GradientTape() as tape:
            y_pred = model(x_aug_mix, training=True)
            loss_img = loss_fn(y_aug_mix, y_pred)
            loss_img *= tf.squeeze(loss_mask_aug_mix, axis=-1)
            loss = tf.reduce_mean(loss_img)
        gradients = tape.gradient(loss, model.trainable_variables)
        optimizer.apply_gradients(zip(gradients, model.trainable_variables))
        return loss, x_aug_mix, y_aug_mix, y_pred, loss_img, loss_mask_aug_mix

    def train(self):
        """Calls prep functions and starts training loops"""
        print("Training on", self.num_gpus, "GPUs.")
        # initialize data and model
        self.prep_data()
        self.prep_model()
        self.matched_high_confidence_selection_thresholds()
        train_step = self.train_step

        # make transformations on the training dataset
        self.train_dataset = self.train_dataset.prefetch(tf.data.AUTOTUNE)

        with open(os.path.join(self.params["model_dir"], "params.toml"), "w") as f:
            toml.dump(self.params, f)
        self.summary_writer = tf.summary.create_file_writer(self.params["log_dir"])
        self.step = 0
        self.global_val_loss = []
        self.val_loss_history = {}
        self.train_loss_tmp = []
        # train the model
        while self.step < self.params["num_steps"]:
            for batch in tqdm(self.train_dataset):
                # prepare loss mask with unaugmented batches
                x_mplex, x_binary, y = self.prep_batches_promix(batch)
                x = tf.concat([x_mplex, x_binary], axis=-1)
                y_pred = self.model(x, training=False)
                loss_img = self.loss_fn(y, y_pred)
                uniques, loss_per_cell = tf.map_fn(
                    self.reduce_to_cells,
                    (loss_img, batch["instance_mask"]),
                    infer_shape=False,
                    parallel_iterations=4,
                    fn_output_signature=[
                        tf.RaggedTensorSpec(shape=[None], dtype=tf.int32, ragged_rank=0),
                        tf.RaggedTensorSpec(shape=[None], dtype=tf.float32, ragged_rank=0),
                    ],
                )
                batch["activity_df"] = [
                    pd.read_json(df.decode()) for df in tf.get_static_value(batch["activity_df"])
                ]
                batch["activity_df"] = [
                    df.merge(
                        pd.DataFrame({
                            "labels": tf.get_static_value(uniques[i]),
                            "loss": tf.get_static_value(loss_per_cell[i])
                        }),
                        on="labels",
                    )
                    for i, df in enumerate(batch["activity_df"])
                ]
                #
                loss_mask = self.batchwise_loss_selection(
                    batch["activity_df"], batch["instance_mask"], batch["marker"], batch["dataset"]
                )
                loss_mask *= tf.cast(tf.squeeze(batch["binary_mask"], -1), tf.float32)
                # augment batches and do train_step
                train_loss, x_aug, y_gt_aug, _, _, loss_mask_aug = train_step(
                    self.model, self.optimizer, self.loss_fn, self.aug_fn, self.mixup_fn,
                    loss_mask, x_mplex, x_binary, y
                )
                self.train_loss_tmp.append(train_loss)
                self.step += 1
                self.quantile = self.quantile_scheduler(self.step)
                self.tensorboard_callbacks(x_aug, y_gt_aug)
                if self.step > self.params["num_steps"]:
                    break
                # custom tensorboard callbacks
                if self.step % self.params["snap_steps"] == 0:
                    with self.summary_writer.as_default():
                        tf.summary.text("marker", batch["marker"][0], step=self.step)
                        tf.summary.image(
                            "loss_mask",
                            tf.cast(loss_mask_aug[:1, ...], tf.float32)
                            - tf.math.abs(x_aug[:1, ..., 1:2] * -1) * 0.25,
                            step=self.step,
                        )
                        for key in list(self.class_wise_loss_quantiles.keys()):
                            for class_ in ["positive", "negative"]:
                                tf.summary.scalar(
                                    key + "_" + class_[:3],
                                    self.class_wise_loss_quantiles[key][class_],
                                    step=self.step,
                                )
                        tf.summary.scalar("quantile_thresh", self.quantile, step=self.step)
                    # save self.class_wise_loss_quantiles as toml
                    with open(
                        os.path.join(self.params["log_dir"], "loss_quantiles.toml"), "w"
                    ) as f:
                        toml.dump(self.class_wise_loss_quantiles, f)
                if self.step % self.params["val_steps"] == 0:
                    model_fname = os.path.join(
                        self.params["model_dir"], "checkpoint_{}.h5".format(self.step)
                    )
                    print("Saving model to", model_fname)
                    self.model.save_weights(model_fname)

    @staticmethod
    @tf.autograph.experimental.do_not_convert
    def reduce_to_cells(tuple_in):
        """Reduces the prediction to the cell level
        Args:
            tuple_in (tf.Tensor): tuple of (loss_img, instance_mask)
        Returns:
            tuple: tuple of (uniques, mean_per_cell)
                uniques (tf.Tensor): unique cell ids, batch x num_cells 0-padded to 200
                mean_per_cell (tf.Tensor): mean loss per cell, batch x num_cells 0-padded to 200
        """
        pred, instance_mask = tuple_in
        instance_mask_flat = tf.cast(tf.reshape(instance_mask, -1), tf.int32)  # b x (h*w)
        pred_flat = tf.cast(tf.reshape(pred, -1), tf.float32)
        uniques, _ = tf.unique(instance_mask_flat)
        sort_order = tf.argsort(instance_mask_flat)
        instance_mask_flat = tf.gather(instance_mask_flat, sort_order)
        pred_flat = tf.gather(pred_flat, sort_order)
        mean_per_cell = tf.math.segment_mean(pred_flat, instance_mask_flat)
        mean_per_cell = tf.gather(mean_per_cell, uniques)
        return [uniques, mean_per_cell]

    def batchwise_loss_selection(self, activity_df, instance_mask, marker, dataset):
        """Selects the cells with the lowest loss for each class and runs
            matched_high_confidence_selection internally
        Args:
            activity_df (pd.DataFrame): dataframe with columns "labels", "activity" and "loss"
            instance_mask (tf.Tensor): instance_masks
            marker list(tf.Tensor): list of markers
            dataset list(tf.Tensor): dataset name
        Returns:
            tf.Tensor: loss_mask that has ones for every pixel that is selected for loss
            calculation and zeros for the background and all not selected cells
        """
        loss_selection = []
        for df, mask, mark, dset in zip(activity_df, instance_mask, marker, dataset):
            if df.shape[0] == 0:
                loss_selection.append(tf.squeeze(tf.zeros_like(mask, tf.float32)))
                continue
            mark = tf.get_static_value(mark).decode()
            dset = tf.get_static_value(dset).decode()

            positive_df = df[df["activity"] == 1]
            negative_df = df[df["activity"] == 0]
            selected_subset = []
            # loss selection methods
            selected_subset += self.class_wise_loss_selection(positive_df, negative_df, mark, dset)
            selected_subset += self.matched_high_confidence_selection(positive_df, negative_df)
            if selected_subset:
                selected_subset = pd.concat(selected_subset)
            else:
                selected_subset = pd.DataFrame(columns=["labels"])
            positive_mask = tf.reduce_any(
                tf.equal(mask, np.unique(selected_subset.labels.values)), axis=-1
            )
            loss_selection.append(tf.cast(positive_mask, tf.float32))
        return tf.stack(loss_selection)

    def class_wise_loss_selection(self, positive_df, negative_df, marker, dataset):
        """Selects the cells with the lowest loss for each class
        Args:
            positive_df (pd.DataFrame): dataframe with columns "labels", "activity" and "loss"
            negative_df (pd.DataFrame): dataframe with columns "labels", "activity" and "loss"
            marker (str): marker name
            dataset (str): dataset name
        Returns:
            list: list of pd.DataFrame that contain the selected cells
        """
        ema = self.params["ema"]
        selected_subset = []
        dataset_marker = dataset + "_" + marker
        # get the quantile for gt=0 / gt=1 separately and store cell labels in selected_subset
        if dataset_marker not in self.class_wise_loss_quantiles.keys():
            # add keys to dict if not present and set ema to 1 for initialization
            self.class_wise_loss_quantiles[dataset_marker] = {"positive": 1.0, "negative": 1.0}
            ema = 1.0
        if positive_df.shape[0] > 0:
            self.class_wise_loss_quantiles[dataset_marker]["positive"] = (
                self.class_wise_loss_quantiles[dataset_marker]["positive"] * (1 - ema)
                + np.quantile(positive_df.loss, self.quantile) * ema
            )
            selected_subset.append(
                positive_df[
                    positive_df["loss"] <=
                    self.class_wise_loss_quantiles[dataset_marker]["positive"]
                ]
            )
        if negative_df.shape[0] > 0:
            self.class_wise_loss_quantiles[dataset_marker]["negative"] = (
                self.class_wise_loss_quantiles[dataset_marker]["negative"] * (1 - ema)
                + np.quantile(negative_df.loss, self.quantile) * ema
            )
            selected_subset.append(
                negative_df[
                    negative_df["loss"] <=
                    self.class_wise_loss_quantiles[dataset_marker]["negative"]
                ]
            )
        return selected_subset

    def matched_high_confidence_selection(self, positive_df, negative_df):
        """Selects the cells with the highest confidence for each class (negative/positive)
        Args:
            positive_df (pd.DataFrame): dataframe with columns "labels", "activity" and "loss"
                containing only GT positive cells
            negative_df (pd.DataFrame): dataframe with columns "labels", "activity" and "loss"
                containing only GT negative cells
        Returns:
            list: list of pd.DataFrame that contains the selected cells
        """
        selected_subset = []
        if positive_df.shape[0] > 0:
            selected_subset.append(
                positive_df[positive_df.loss.to_numpy() < self.confidence_loss_thresholds["positive"].numpy()]
            )
        if negative_df.shape[0] > 0:
            selected_subset.append(
<<<<<<< HEAD
                negative_df[negative_df.loss.values < self.confidence_loss_thresholds["negative"]]
=======
                negative_df[negative_df.loss.to_numpy() < self.confidence_loss_thresholds["negative"].numpy()]
>>>>>>> 02b0d8fd
            )
        return selected_subset


if __name__ == "__main__":
    print("CUDA_VISIBLE_DEVICES: " + str(os.getenv("CUDA_VISIBLE_DEVICES")))
    parser = argparse.ArgumentParser()
    parser.add_argument(
        "--params",
        type=str,
        default="configs/params.toml",
    )
    args = parser.parse_args()
    params = toml.load(args.params)
    trainer = PromixNaive(params)
    if "load_model" in params.keys() and params["load_model"]:
        trainer.load_model(params["load_model"])
    trainer.train()<|MERGE_RESOLUTION|>--- conflicted
+++ resolved
@@ -348,12 +348,8 @@
             )
         if negative_df.shape[0] > 0:
             selected_subset.append(
-<<<<<<< HEAD
                 negative_df[negative_df.loss.values < self.confidence_loss_thresholds["negative"]]
-=======
-                negative_df[negative_df.loss.to_numpy() < self.confidence_loss_thresholds["negative"].numpy()]
->>>>>>> 02b0d8fd
-            )
+
         return selected_subset
 
 
